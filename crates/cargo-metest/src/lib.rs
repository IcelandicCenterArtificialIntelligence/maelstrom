--- conflicted
+++ resolved
@@ -14,7 +14,7 @@
 use std::{
     cell::RefCell,
     collections::HashSet,
-    io,
+    env, io,
     path::{Path, PathBuf},
     str,
     sync::{
@@ -65,10 +65,9 @@
     }
 }
 
-<<<<<<< HEAD
 fn collect_environment_vars() -> Vec<String> {
     let mut env = vec![];
-    for (key, value) in std::env::vars() {
+    for (key, value) in env::vars() {
         if key.starts_with("RUST_") {
             env.push(format!("{key}={value}"));
         }
@@ -152,7 +151,7 @@
         let test_metadata = self
             .job_queuer
             .test_metadata
-            .get_metadata_for_test(&self.package_name, &case);
+            .get_metadata_for_test_with_env(&self.package_name, &case)?;
         let layers = self.calculate_job_layers(&test_metadata)?;
 
         // N.B. Must do this before we enqueue the job, but after we know we can't fail
@@ -160,24 +159,6 @@
         self.ind.update_length(count + 1);
 
         let package_name = &self.package_name;
-=======
-impl<StdErr: io::Write> JobQueuer<StdErr> {
-    #[allow(clippy::too_many_arguments)]
-    fn queue_job_from_case<ProgressIndicatorT>(
-        &mut self,
-        client: &Mutex<Client>,
-        width: usize,
-        ind: ProgressIndicatorT,
-        ignored_cases: &HashSet<String>,
-        package_name: &str,
-        case: &str,
-        binary: &Path,
-        layers: NonEmpty<Sha256Digest>,
-        metadata: TestMetadata,
-    ) where
-        ProgressIndicatorT: ProgressIndicatorScope,
-    {
->>>>>>> ae2be0bd
         let case_str = format!("{package_name} {case}");
         let visitor = JobStatusVisitor::new(
             self.job_queuer.tracker.clone(),
@@ -196,19 +177,11 @@
             JobSpec {
                 program: format!("/{binary_name}"),
                 arguments: vec!["--exact".into(), "--nocapture".into(), case.into()],
-<<<<<<< HEAD
                 environment: collect_environment_vars(),
                 layers: layers,
                 devices: test_metadata.devices,
                 mounts: test_metadata.mounts,
-                loopback: test_metadata.loopback_enabled,
-=======
-                environment: metadata.environment(),
-                layers,
-                devices: metadata.devices,
-                mounts: metadata.mounts,
-                enable_loopback: metadata.enable_loopback,
->>>>>>> ae2be0bd
+                enable_loopback: test_metadata.enable_loopback,
             },
             Box::new(move |cjid, result| visitor.job_finished(cjid, result)),
         );
@@ -253,7 +226,6 @@
     artifact_queing: Option<ArtifactQueing<'a, StdErr, ProgressIndicatorT>>,
 }
 
-<<<<<<< HEAD
 impl<'a, StdErr, ProgressIndicatorT: ProgressIndicatorScope>
     JobQueing<'a, StdErr, ProgressIndicatorT>
 where
@@ -306,44 +278,6 @@
             artifact,
             package_name,
         )?);
-=======
-        for case in get_cases_from_binary(&binary, &self.filter)? {
-            let test_metadata = self
-                .test_metadata
-                .get_metadata_for_test_with_env(package_name, &case)?;
-            let mut layers = vec![];
-            for layer in &test_metadata.layers {
-                let mut client = client.lock().unwrap();
-                if layer.starts_with("docker:") {
-                    let pkg = layer.split(':').nth(1).unwrap();
-                    let prog = ind.new_container_progress();
-                    layers.extend(client.add_container(pkg, "latest", prog)?);
-                } else {
-                    layers.push(client.add_artifact(PathBuf::from(layer).as_path())?);
-                }
-            }
-
-            if test_metadata.include_shared_libraries() {
-                layers.push(deps_artifact.clone());
-            }
-            layers.push(binary_artifact.clone());
-
-            self.jobs_queued += 1;
-            cb(self.jobs_queued);
-
-            self.queue_job_from_case(
-                client,
-                width,
-                ind.clone(),
-                &ignored_cases,
-                package_name,
-                &case,
-                &binary,
-                NonEmpty::try_from(layers).unwrap(),
-                test_metadata,
-            );
-        }
->>>>>>> ae2be0bd
 
         Ok(true)
     }
